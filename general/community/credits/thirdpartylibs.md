--- conflicted
+++ resolved
@@ -77,11 +77,7 @@
 
 A library to support the CAS authentication plugin
 
-<<<<<<< HEAD
 **Version**: 1.6.0<br/>
-=======
-**Version**: 1.5.0<br/>
->>>>>>> 0da43bb7
 **License**: Apache License 2.0
 
 Copyright 2007-2020, Apereo Foundation
