---
title: Profiling PHP
tags:
  - profiling
  - xdebug
  - tideways
  - xhprof
  - zend
---
PHP has two types of profiler:

- XHProf is a standard designed for capturing profile traces on live servers. It was originally designed by engineers at Facebook and is suitable for production environments.
- [XDebug](http://www.xdebug.org/docs/profiler) is well known. and understood, and its trace output is supported by tools like [KCachegrind](http://kcachegrind.sourceforge.net/html/Home.html). It is not recommended for production environments.

import { Since } from '@site/src/components';

## XHProf

XHProf is both a standard, and a profiler itself. Support for the standard, and two of the standard implementations of it, are built into Moodle.

### Extensions

Moodle supports two extensions which export to the xhprof standard:

- [xhprof](#extensions-xhprof)
- [Tideways](#extensions-tideways)

#### XHProf Extension {#extensions-xhprof}

XHProf is a function-level hierarchical profiler for PHP. The raw data collection component is implemented in C, as a PHP extension. It is capable of reporting function-level inclusive and exclusive wall times, memory usage, CPU times and number of calls for each function. Additionally, it supports ability to compare two runs (hierarchical DIFF reports), or aggregate results from multiple runs.

For more information, see:

- [Installation and API Documentation](https://www.php.net/manual/en/book.xhprof.php)
- [Change-logs and Version information](https://pecl.php.net/package/xhprof)

#### Tideways Extension {#extensions-tideways}

[Tideways](https://tideways.com/profiler/downloads) is an alternative to XHProf, and support for this is built into Moodle. The maintainer, [Tideways](https://tideways.io), is a large, paid-for service, which can be used to identify a range of issues with production services.

:::note

Whilst the service itself is a paid-for service, the instrumentation tooling is both Open Source, and free.

:::

There are two variants of the plugin. You will almost certainly want the `tideways_xhprof` plugin.

- [tideways](https://tideways.com/profiler/downloads) - the original tool, which includes both xhprof instrumentation, and support for the Tideways service.
- [tideways_xhprof](https://github.com/tideways/php-xhprof-extension) - a rewritten implementation of the original which only includes the xhprof instrumentation.

For installation details please see https://github.com/tideways/php-xhprof-extension

### Export Xhprof data to plugins

<Since versions={["3.6"]} issueNumber="MDL-63031" />

Moodle allows for a plugin to handle the Xhprof data and not insert the traces into the database.

To disable Moodle from writing traces to the database, add: `$CFG->disableprofilingtodatabase = false;` into config.php

Plugins will need to provide a `store_profiling_data` function to handle the data.

### Configuration within Moodle

Once an xhprof extension is correctly installed you will find a new "**Profiling**" option available under Settings > Site administration > Development.

:::note

This documentation assumes that you have already installed an appropriate xhprof extension. Please refer to the relevant documentation for your chosen extension for more information.

:::

To enable profiling you must ensure that the _Enable profiling_ setting is enabled. We recommend specifying one, or more, paths to profile. Paths should be specified relative to your Moodle directory, and not the web root.

:::tip

You can use the asterisk (`*`) as a wildcard when specifying a path, for example:

```
mod/*/view.php
```

:::

After you have enabled profiling you should visit the pages you wish to profile.

The generated profiles can be found under Settings - Site administration -> Development -> Profiling runs. You can view the resultant profiles as:

- a data table; and
- a callgraph.

:::note

To view a callgraph, you must have installed Graphviz, and configured the `pathtodot`.

:::

Profiles can also be compared with other runs on the same page, allowing you to compare the impact of changes you make.

### Further reading

- http://tjhunt.blogspot.co.uk/2013/05/performance-testing-moodle.html
- https://docs.google.com/presentation/d/1MV4R71UBgPgzM6I9h_yDnYcxIJlgCoLBUDtJJr-TzNI/present#slide=id.i0 presentation about using XHProf

## Xdebug

[Xdebug](http://xdebug.org/docs/profiler) is a powerful PHP debugging tool which is actively maintained, and provides a range of useful debugging features.

Among its major features are stack and function tracing, code coverage analysis, remote debugging, and profiling of scripts.

This page will focus on its profiling feature, which provides developer with detailed information about the script performance, helps identifying which parts of the code are slow. Collected information is being stored in cachegrind compatible file and can be analysed using one of external tools, these include:

- [KCachegrind](http://kcachegrind.sourceforge.net/)
- [WinCacheGrind](http://sourceforge.net/projects/wincachegrind/)
- [xdebugtoolkit](http://code.google.com/p/xdebugtoolkit/)
- [Webgrind](https://github.com/jokkedk/webgrind#readme)

Xdebug is simple to install and operate. it does not require code changes.

### Installing Xdebug extension

Xdebug is available as an extension to PHP and is typically installed using pecl. Exact instructions will depend on your Operating System.

For full instructions, see the [Xdebug installation documentation](https://xdebug.org/docs/install).

Once the Xdebug extension is installed and specified in php configuration, you should restart your webserver.

:::note tip

Information about Xdebug should appear in `phpinfo()` function output. If not, make sure that `zend_extension` line is not commented out, extension file exists in specified location and refer to webserver logs for more details.

:::

### Configuring the Xdebug Profiler

When Xdebug extension is installed, it must be configured as a profiler.

A number of parameters relate to profiling. First of all, profiler should be enabled -- there are two primary ways of doing it.

Both methods of configuration require that you set the xdebug mode to `profiler`:

```ini title="php.ini"
xdebug.mode = profile
```

The default configuration once the mode is set to profiler is for the profiler to start for every request.

This behaviour is configured via the [`start_with_request`](https://xdebug.org/docs/all_settings#start_with_request) option. With its default setting (`default`) it will profile every request.

It can also be enabled for specific pages by watching for a [_trigger_](https://xdebug.org/docs/all_settings#start_with_request#trigger)..

<<<<<<< HEAD
```ini title="php.in"
xdebug.mode = profile
=======
```ini title="php.ini"
xdebug.mode = profiler
>>>>>>> 5677bf99
xdebug.start_with_request = trigger
```

This tells the xdebug extension to look for a specific variable as a trigger named `XDEBUG_TRIGGER`. The following locations are checked for the presence of this variable:

- `$_ENV` - environment variables
- `$_GET` - HTTP GET params
- `$_POST` - HTTP POST params
- `$_COOKIE` - An HTTP cookie name

:::tip Configuring the trigger

By default, the content of the variable is not checked, but this can be configured with the `xdebug.trigger_value` parameter, for example:

```ini title="php.ini"
xdebug.mode = profile
xdebug.start_with_request = trigger
xdebug.trigger_value = ProfileMe
```

:::

When using a trigger to start xdebug, open any php page on your server in your browser having added `XDEBUG_PROFILE` parameter to URL string, for example `http://servername/moodle2/index.php?XDEBUG_PROFILE`.

If that page already has some parameters, just add our trigger to the URL end, for example: `http://servername/moodle2/mod/forum/view.php?id=5&XDEBUG_PROFILE`.

The profile should be generated in the directory you specified with `xdebug.output_dir` directive:

```shell
cachegrind.out._moodle2_mod_forum_view_php.1289838411
cachegrind.out._moodle2_index_php.1289837892
```

:::tip Profiling POST and AJAX requests

Triggering profiling with POST requests or AJAX queries is also possible without code changes with a number of browser plugins available to help. Plugins are available for most browsers to insert the `XDEBUG_PROFILE` variable into cookie data, thus making profiling enabled for as long as you wish for all requests, the include:

- [Easy Xdebug for Firefox](https://addons.mozilla.org/en-US/firefox/addon/58688/)
- [Chrome](https://chrome.google.com/extensions/detail/eadndfjplgieldjbigjakmdgkmoaaaoc)
- [Safari](https://github.com/benmatselby/xdebug-toggler)

:::

### Analyzing Xdebug profiling files

Profiling data is recorded in the cachegrind format, so it can be analysed using one of external tools, such as [KCachegrind](https://kcachegrind.github.io/html/Home.html), [WinCacheGrind](http://sourceforge.net/projects/wincachegrind/), [xdebugtoolkit](http://code.google.com/p/xdebugtoolkit/) or web-based analyser [Webgrind](https://github.com/jokkedk/webgrind#readme). Using these tools is pretty simple. KCachegrind includes a feature to show the matching code if the web-server is run on the same box.

The Xdebug profiler documentation page has a [section](http://xdebug.org/docs/profiler#misc) about KCachegrind that worth reading for everyone who starts using KCachegrind.

### Quick summary

1. Install Xdebug 3 extension on your server
2. Configure xdebug
3. When you want to profile a page, add `&XDEBUG_PROFILE` to the end of the URL
4. Open the `cachegrind.out` file generated with one of the tools mentioned above

## See also

- [Forum thread about profiling Moodle 2.0](http://moodle.org/mod/forum/discuss.php?d=162045)
XHProf articles:
- [Presentation about XHProf](https://docs.google.com/present/view?id=dcbkgbgf_45fbg3rnmk&)
- [Profiling with XHProf](http://techportal.ibuildings.com/2009/12/01/profiling-with-xhprof/)
- [XHProf – Profiling and Reporting](http://www.open.ac.uk/blogs/XHProf/?page_id=46) from Moodle perspective written by [James Brisland](http://moodle.org/user/view.php?id=264538&course=5)
Xdebug articles:
- [Introducing xdebug](http://devzone.zend.com/article/2803-Introducing-xdebug)
- [Xdebug Quick start: Profiling in PHP](http://blog.teamlazerbeez.com/2010/05/04/xdebug-quickstart-profiling-in-php/)

<!-- cspell:ignore xhprof , cachegrind, pecl , xdebugtoolkit , webgrind , phpinfo , callgraph, graphviz --><|MERGE_RESOLUTION|>--- conflicted
+++ resolved
@@ -150,13 +150,9 @@
 
 It can also be enabled for specific pages by watching for a [_trigger_](https://xdebug.org/docs/all_settings#start_with_request#trigger)..
 
-<<<<<<< HEAD
-```ini title="php.in"
+
+```ini title="php.ini"
 xdebug.mode = profile
-=======
-```ini title="php.ini"
-xdebug.mode = profiler
->>>>>>> 5677bf99
 xdebug.start_with_request = trigger
 ```
 
